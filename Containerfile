FROM quay.io/centos/centos:stream9

# Set default MCP transport if not provided
ENV MCP_TRANSPORT=stdio

# Install Python 3.11, pip, and build dependencies
RUN dnf -y install --setopt=install_weak_deps=False --setopt=tsflags=nodocs \
    python3.12 python3.12-devel python3.12-pip gcc make git && \
    dnf clean all

# Install uv (universal virtualenv/dependency manager)
RUN pip3.12 install --no-cache-dir  --upgrade pip && \
    pip3.12 install --no-cache-dir uv

# Copy project files to working directory
WORKDIR /app

# Set ownership to the user we created. Group 0 (root) is important for OpenShift compatibility.
RUN chown 1001:0 /app

# Switch to the non-root user *before* copying files and installing dependencies
USER 1001

COPY pyproject.toml ./
COPY .python-version ./
COPY uv.lock ./
COPY README.md ./
# Copy application files (needed for editable install)
COPY ./src/ ./

# Install dependencies
<<<<<<< HEAD
RUN uv sync --no-cache --locked && \
    chgrp -R 0 /app && \
    chmod -R g+rwX /app
=======
RUN uv sync --no-cache --locked
>>>>>>> 18524368

# Environment variables (set these when running the container)
# SNOWFLAKE_BASE_URL - Snowflake API base URL (optional, defaults to Red Hat's instance)
# SNOWFLAKE_TOKEN - Snowflake authentication token (required)
# SNOWFLAKE_DATABASE - Snowflake database name (optional)
# SNOWFLAKE_SCHEMA - Snowflake schema name (optional)
# MCP_TRANSPORT - MCP transport type (optional)

# Expose metrics port
EXPOSE 8000

CMD ["uv", "run", "--no-cache", "python", "mcp_server.py"]<|MERGE_RESOLUTION|>--- conflicted
+++ resolved
@@ -16,7 +16,9 @@
 WORKDIR /app
 
 # Set ownership to the user we created. Group 0 (root) is important for OpenShift compatibility.
-RUN chown 1001:0 /app
+RUN chown -R 1001:0 /app && \
+    chgrp -R 0 /app && \
+    chmod -R g+rwX /app
 
 # Switch to the non-root user *before* copying files and installing dependencies
 USER 1001
@@ -29,13 +31,7 @@
 COPY ./src/ ./
 
 # Install dependencies
-<<<<<<< HEAD
-RUN uv sync --no-cache --locked && \
-    chgrp -R 0 /app && \
-    chmod -R g+rwX /app
-=======
 RUN uv sync --no-cache --locked
->>>>>>> 18524368
 
 # Environment variables (set these when running the container)
 # SNOWFLAKE_BASE_URL - Snowflake API base URL (optional, defaults to Red Hat's instance)
